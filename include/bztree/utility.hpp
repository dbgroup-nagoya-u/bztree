/*
 * Copyright 2021 Database Group, Nagoya University
 *
 * Licensed under the Apache License, Version 2.0 (the "License");
 * you may not use this file except in compliance with the License.
 * You may obtain a copy of the License at
 *
 *     http://www.apache.org/licenses/LICENSE-2.0
 *
 * Unless required by applicable law or agreed to in writing, software
 * distributed under the License is distributed on an "AS IS" BASIS,
 * WITHOUT WARRANTIES OR CONDITIONS OF ANY KIND, either express or implied.
 * See the License for the specific language governing permissions and
 * limitations under the License.
 */

#pragma once

#include <string.h>

#include <cassert>
#include <cstddef>
#include <cstdint>

#include "mwcas/utility.hpp"

namespace dbgroup::index::bztree
{
/*##################################################################################################
 * Utility enum and classes
 *################################################################################################*/

/**
 * @brief Return codes for BzTree.
 *
 */
enum ReturnCode
{
  kSuccess = 0,
  kKeyNotExist,
  kKeyExist
};

/**
 * @brief Compare binary keys as CString. The end of every key must be '\\0'.
 *
 */
struct CompareAsCString {
  constexpr bool
  operator()(const void *a, const void *b) const noexcept
  {
    if (a == nullptr) {
      return false;
    } else if (b == nullptr) {
      return true;
    } else {
      return strcmp(static_cast<const char *>(a), static_cast<const char *>(b)) < 0;
    }
  }
};

/**
 * @tparam T a target class.
 * @retval true if a target class is variable-length data.
 * @retval false if a target class is static-length data.
 */
template <class T>
constexpr bool
IsVariableLengthData()
{
  static_assert(std::is_trivially_copyable_v<T>);
  return false;
}

<<<<<<< HEAD
/**
 * @tparam Payload a target payload class.
 * @retval true if a target payload can be updated by MwCAS.
 * @retval false if a target payload cannot be update by MwCAS.
 */
template <class Payload>
constexpr bool
CanCASUpdate()
{
  if constexpr (IsVariableLengthData<Payload>())
    return false;
  else if constexpr (std::is_pointer_v<Payload>)
    return true;
  else if constexpr (std::is_same_v<Payload, uint64_t>)
    return true;
  else
    return false;
}
/**
 * @brief A class to represent an entry for Bulk-load.
 *
 * Note that if you use bulk-load api with variable-length keys/values, you need to implement
 * specialized GetKeyLength() and GetPayloadLength().
 *
 * @tparam Key a target key class.
 * @tparam Payload a target payload class.
 */
template <class Key, class Payload>
class BulkloadEntry
{
 private:
  /*################################################################################################
   * Internal member variables
   *##############################################################################################*/
  Key key_{};
  Payload payload_{};

 public:
  /*################################################################################################
   * Public constructors/destructors
   *##############################################################################################*/
  constexpr BulkloadEntry(  //
      const Key key,
      const Payload payload)
      : key_{key}, payload_{payload}
  {
  }

  ~BulkloadEntry() = default;

  /*################################################################################################
   * Public getters
   *##############################################################################################*/

  constexpr auto
  GetKey() const  //
      -> const Key &
  {
    return key_;
  }

  constexpr auto
  GetPayload() const  //
      -> const Payload &
  {
    return payload_;
  }

  constexpr auto
  GetKeyLength() const  //
      -> size_t
  {
    return sizeof(Key);
  }

  constexpr auto
  GetPayloadLength() const  //
      -> size_t
  {
    return sizeof(Payload);
  }
};

=======
>>>>>>> 6702f2a8
/*##################################################################################################
 * Tuning parameters for BzTree
 *################################################################################################*/

/// Assumes that one word is represented by 8 bytes
constexpr size_t kWordLength = 8;

/// Assumes that one word is represented by 8 bytes
constexpr size_t kCacheLineSize = 64;

#ifdef BZTREE_PAGE_SIZE
/// The page size of each node
constexpr size_t kPageSize = BZTREE_PAGE_SIZE;
#else
constexpr size_t kPageSize = 8192;
#endif

/// check whether the specified page size is valid
static_assert(kPageSize % kWordLength == 0);

#ifdef BZTREE_MAX_UNSORTED_REC_NUM
/// Invoking consolidation if the number of unsorted records exceeds this threshold
constexpr size_t kMaxUnsortedRecNum = BZTREE_MAX_UNSORTED_REC_NUM;
#else
/// Invoking consolidation if the number of unsorted records exceeds this threshold
constexpr size_t kMaxUnsortedRecNum = 64;
#endif

#ifdef BZTREE_MAX_DELETED_SPACE_SIZE
/// Invoking consolidation if the size of deleted records exceeds this threshold
constexpr size_t kMaxDeletedSpaceSize = BZTREE_MAX_DELETED_SPACE_SIZE;
#else
/// Invoking consolidation if the size of deleted records exceeds this threshold
constexpr size_t kMaxDeletedSpaceSize = 0.25 * kPageSize;
#endif

#ifdef BZTREE_MIN_FREE_SPACE_SIZE
/// Invoking a split if the size of free space in a node exceeds this threshold
constexpr size_t kMinFreeSpaceSize = BZTREE_MIN_FREE_SPACE_SIZE;
#else
/// Invoking a split if the size of free space in a node exceeds this threshold
constexpr size_t kMinFreeSpaceSize = kMaxUnsortedRecNum * (3 * kWordLength);
#endif

#ifdef BZTREE_MIN_SORTED_REC_NUM
/// Invoking merging if the number of sorted records falls below this threshold
constexpr size_t kMinSortedRecNum = BZTREE_MIN_SORTED_REC_NUM;
#else
/// Invoking merging if the number of sorted records falls below this threshold
constexpr size_t kMinSortedRecNum = 2 * kMaxUnsortedRecNum;
#endif

#ifdef BZTREE_MAX_MERGED_SIZE
/// Canceling merging if the size of a merged node exceeds this threshold
constexpr size_t kMaxMergedSize = BZTREE_MAX_MERGED_SIZE;
#else
/// Canceling merging if the size of a merged node exceeds this threshold
constexpr size_t kMaxMergedSize = kPageSize - (2 * kMinFreeSpaceSize);
#endif

}  // namespace dbgroup::index::bztree<|MERGE_RESOLUTION|>--- conflicted
+++ resolved
@@ -72,7 +72,6 @@
   return false;
 }
 
-<<<<<<< HEAD
 /**
  * @tparam Payload a target payload class.
  * @retval true if a target payload can be updated by MwCAS.
@@ -156,8 +155,6 @@
   }
 };
 
-=======
->>>>>>> 6702f2a8
 /*##################################################################################################
  * Tuning parameters for BzTree
  *################################################################################################*/
