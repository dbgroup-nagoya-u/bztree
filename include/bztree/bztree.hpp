/*
 * Copyright 2021 Database Group, Nagoya University
 *
 * Licensed under the Apache License, Version 2.0 (the "License");
 * you may not use this file except in compliance with the License.
 * You may obtain a copy of the License at
 *
 *     http://www.apache.org/licenses/LICENSE-2.0
 *
 * Unless required by applicable law or agreed to in writing, software
 * distributed under the License is distributed on an "AS IS" BASIS,
 * WITHOUT WARRANTIES OR CONDITIONS OF ANY KIND, either express or implied.
 * See the License for the specific language governing permissions and
 * limitations under the License.
 */

#ifndef BZTREE_BZTREE_HPP
#define BZTREE_BZTREE_HPP

#include <array>
#include <atomic>
#include <functional>
#include <future>
#include <iostream>
#include <memory>
#include <optional>
#include <utility>

#include "component/node.hpp"
#include "memory/epoch_based_gc.hpp"
#include "utility.hpp"

namespace dbgroup::index::bztree
{
/**
 * @brief A class to represent BzTree.
 *
 * @tparam Key a target key class.
 * @tparam Payload a target payload class.
 * @tparam Compare a comparetor class for keys.
 */
template <class Key, class Payload, class Compare = std::less<Key>>
class BzTree
{
  using Metadata = component::Metadata;
  using StatusWord = component::StatusWord;
  using Node_t = component::Node<Key, Compare>;
  using NodeRC = component::NodeRC;
  using NodeGC_t = ::dbgroup::memory::EpochBasedGC<Node_t>;
  using NodeStack = std::vector<std::pair<Node_t *, size_t>>;
  using MwCASDescriptor = component::MwCASDescriptor;
  using KeyExistence = component::KeyExistence;
  using ScanKey = std::optional<std::tuple<const Key &, size_t, bool>>;

  template <class Entry>
  using BulkIter = typename std::vector<Entry>::const_iterator;
  using NodeEntry = std::tuple<Key, Node_t *, size_t>;
  using BulkResult = std::pair<size_t, std::vector<NodeEntry>>;
  using BulkPromise = std::promise<BulkResult>;
  using BulkFuture = std::future<BulkResult>;

 public:
  /*####################################################################################
   * Public classes
   *##################################################################################*/

  /**
   * @brief A class to represent a iterator for scan results.
   *
   * @tparam Key a target key class
   * @tparam Payload a target payload class
   * @tparam Compare a key-comparator class
   */
  class RecordIterator
  {
    using BzTree_t = BzTree<Key, Payload, Compare>;

   public:
    /*##################################################################################
     * Public constructors and assignment operators
     *################################################################################*/

    RecordIterator(  //
        BzTree_t *bztree,
        Node_t *node,
        const size_t begin_pos,
        const size_t end_pos,
        const ScanKey end_key,
        const bool is_right_end)
        : bztree_{bztree},
          node_{node},
          record_count_{end_pos},
          current_pos_{begin_pos},
          current_meta_{node->GetMetadata(current_pos_)},
          end_key_{std::move(end_key)},
          is_right_end_{is_right_end}
    {
    }

    constexpr RecordIterator &
    operator=(RecordIterator &&obj) noexcept
    {
      node_ = obj.node_;
      record_count_ = obj.record_count_;
      current_pos_ = obj.current_pos_;
      current_meta_ = obj.current_meta_;
      is_right_end_ = obj.is_right_end_;

      return *this;
    }

    RecordIterator(const RecordIterator &) = delete;
    RecordIterator &operator=(const RecordIterator &) = delete;
    RecordIterator(RecordIterator &&) = delete;

    /*##################################################################################
     * Public destructors
     *################################################################################*/

    ~RecordIterator() = default;

    /*##################################################################################
     * Public operators for iterators
     *################################################################################*/

    /**
     * @retval true if this iterator indicates a live record.
     * @retval false otherwise.
     */
    explicit operator bool() { return HasRecord(); }

    /**
     * @return a current key and payload pair
     */
    constexpr auto
    operator*() const  //
        -> std::pair<Key, Payload>
    {
      return {GetKey(), GetPayload()};
    }

    /**
     * @brief Forward an iterator.
     *
     */
    constexpr void
    operator++()
    {
      ++current_pos_;
      current_meta_ = node_->GetMetadata(current_pos_);
    }

    /*##################################################################################
     * Public getters/setters
     *################################################################################*/

    /**
     * @brief Check if there are any records left.
     *
     * function may call a scan function internally to get a next leaf node.
     *
     * @retval true if there are any records or next node left.
     * @retval false if there are no records and node left.
     */
    auto
    HasRecord()  //
        -> bool
    {
      while (true) {
        if (current_pos_ < record_count_) return true;  // records remain in this node
        if (is_right_end_) return false;                // this node is the end of range-scan

        // update this iterator with the next scan results
        const auto &next_key = node_->GetHighKey();
        *this = bztree_->Scan(std::make_tuple(next_key, 0, kClosed), end_key_);

        if constexpr (IsVarLenData<Key>()) {
          // release a dynamically allocated key
          delete next_key;
        }
      }
    }

    /**
     * @return a key of a current record
     */
    [[nodiscard]] constexpr auto
    GetKey() const  //
        -> Key
    {
      return node_->GetKey(current_meta_);
    }

    /**
     * @return a payload of a current record
     */
    [[nodiscard]] constexpr auto
    GetPayload() const  //
        -> Payload
    {
      return node_->template GetPayload<Payload>(current_meta_);
    }

   private:
    /*##################################################################################
     * Internal member variables
     *################################################################################*/

    /// a pointer to BwTree to perform continuous scan
    BzTree_t *bztree_{nullptr};

    /// the pointer to a node that includes partial scan results
    Node_t *node_{nullptr};

    /// the number of records in this node
    size_t record_count_{0};

    /// the position of a current record
    size_t current_pos_{0};

    /// the metadata of a current record
    Metadata current_meta_{};

    /// the end key given from a user
    ScanKey end_key_{};

    /// a flag for indicating whether scan has finished
    bool is_right_end_{};
  };

  /*####################################################################################
   * Public constructors and assignment operators
   *##################################################################################*/

  /**
   * @brief Construct a new BzTree object.
   *
   * @param gc_interval_microsec GC internal [us]
   */
  explicit BzTree(  //
      const size_t gc_interval_microsec = kDefaultGCTime,
      const size_t gc_thread_num = kDefaultGCThreadNum)
      : gc_{gc_interval_microsec, gc_thread_num, true}
  {
    // create an initial root node
    auto *leaf = CreateNewNode<Payload>();
    root_.store(leaf, std::memory_order_release);
  }

  BzTree(const BzTree &) = delete;
  BzTree &operator=(const BzTree &) = delete;
  BzTree(BzTree &&) = delete;
  BzTree &operator=(BzTree &&) = delete;

  /*####################################################################################
   * Public destructors
   *##################################################################################*/

  /**
   * @brief Destroy the BzTree object.
   *
   */
  ~BzTree()
  {
    gc_.StopGC();
    DeleteChildren(GetRoot());
  }

  /*####################################################################################
   * Public read APIs
   *##################################################################################*/

  /**
   * @brief Read the payload corresponding to a given key if it exists.
   *
   * @param key a target key.
   * @param key_len the length of a target key.
   * @retval the payload of a given key wrapped with std::optional if it is in this tree.
   * @retval std::nullopt otherwise.
   */
  auto
  Read(  //
      const Key &key,
      [[maybe_unused]] const size_t key_len = sizeof(Key))  //
      -> std::optional<Payload>
  {
    [[maybe_unused]] const auto &guard = gc_.CreateEpochGuard();

    const auto *node = SearchLeafNode(key);

    Payload payload{};
    const auto rc = node->Read(key, payload);
    if (rc == NodeRC::kSuccess) return payload;
    return std::nullopt;
  }

  /**
   * @brief Perform a range scan with given keys.
   *
   * @param begin_key a pair of a begin key and its openness (true=closed).
   * @param end_key a pair of an end key and its openness (true=closed).
   * @return an iterator to access scanned records.
   */
  auto
  Scan(  //
      const ScanKey &begin_key = std::nullopt,
      const ScanKey &end_key = std::nullopt)  //
      -> RecordIterator
  {
    [[maybe_unused]] const auto &guard = gc_.CreateEpochGuard();

    thread_local std::unique_ptr<Node_t> page{CreateNewNode<Payload>()};
    page->InitForScanning();

    // sort records in a target node
    size_t begin_pos = 0;
    if (begin_key) {
      const auto &[b_key, b_key_len, b_closed] = *begin_key;
      const auto *node = SearchLeafNode(b_key);
      page->template Consolidate<Payload>(node);

      // check the begin position for scanning
      Metadata meta{};
      auto [rc, pos] = page->SearchSortedRecord(b_key, meta);
      begin_pos = (rc == KeyExistence::kNotExist || b_closed) ? pos : pos + 1;
    } else {
      const auto *node = SearchLeftEdgeLeaf();
      page->template Consolidate<Payload>(node);
    }

    // check the end position of scanning
    const auto [is_end, end_pos] = page->SearchEndPositionFor(end_key);

    return RecordIterator{this, page.get(), begin_pos, end_pos, end_key, is_end};
  }

  /*####################################################################################
   * Public write APIs
   *##################################################################################*/

  /**
   * @brief Write (i.e., put) a given key/payload pair.
   *
   * If a given key does not exist in this tree, this function performs an insert
   * operation. If a given key has been already inserted, this function perfroms an
   * update operation. Thus, this function always returns kSuccess as a return code.
   *
   * @param key a target key to be written.
   * @param payload a target payload to be written.
   * @param key_len the length of a target key.
   * @return kSuccess.
   */
  auto
  Write(  //
      const Key &key,
      const Payload &payload,
      const size_t key_len = sizeof(Key))  //
      -> ReturnCode
  {
    [[maybe_unused]] const auto &guard = gc_.CreateEpochGuard();

    while (true) {
      auto *node = SearchLeafNode(key);
      const auto rc = node->Write(key, key_len, payload);

      switch (rc) {
        case NodeRC::kSuccess:
          return ReturnCode::kSuccess;
        case NodeRC::kNeedConsolidation:
          Consolidate(node, key);
        default:
          break;
      }
    }
  }

  /**
   * @brief Insert a given key/payload pair.
   *
   * This function performs a uniqueness check in its processing. If a given key does
   * not exist in this tree, this function inserts a target payload to this tree. If
   * there is a given key in this tree, this function does nothing and returns kKeyExist
   * as a return code.
   *
   * @param key a target key to be inserted.
   * @param payload a target payload to be inserted.
   * @param key_len the length of a target key.
   * @retval.kSuccess if inserted.
   * @retval kKeyExist otherwise.
   */
  auto
  Insert(  //
      const Key &key,
      const Payload &payload,
      const size_t key_len = sizeof(Key))  //
      -> ReturnCode
  {
    [[maybe_unused]] const auto &guard = gc_.CreateEpochGuard();

    while (true) {
      auto *node = SearchLeafNode(key);
      const auto rc = node->Insert(key, key_len, payload);

      switch (rc) {
        case NodeRC::kSuccess:
          return ReturnCode::kSuccess;
        case NodeRC::kKeyExist:
          return ReturnCode::kKeyExist;
        case NodeRC::kNeedConsolidation:
          Consolidate(node, key);
        default:
          break;
      }
    }
  }

  /**
   * @brief Update the record corresponding to a given key with a given payload.
   *
   * This function performs a uniqueness check in its processing. If there is a given
   * key in this tree, this function updates the corresponding record. If a given key
   * does not exist in this tree, this function does nothing and returns kKeyNotExist as
   * a return code.
   *
   * @param key a target key to be updated.
   * @param payload a payload for updating.
   * @param key_len the length of a target key.
   * @retval kSuccess if updated.
   * @retval kKeyNotExist otherwise.
   */
  auto
  Update(  //
      const Key &key,
      const Payload &payload,
      const size_t key_len = sizeof(Key))  //
      -> ReturnCode
  {
    [[maybe_unused]] const auto &guard = gc_.CreateEpochGuard();

    while (true) {
      auto *node = SearchLeafNode(key);
      const auto rc = node->Update(key, key_len, payload);

      switch (rc) {
        case NodeRC::kSuccess:
          return ReturnCode::kSuccess;
        case NodeRC::kKeyNotExist:
          return ReturnCode::kKeyNotExist;
        case NodeRC::kNeedConsolidation:
          Consolidate(node, key);
        default:
          break;
      }
    }
  }

  /**
   * @brief Delete the record corresponding to a given key from this tree.
   *
   * This function performs a uniqueness check in its processing. If there is a given
   * key in this tree, this function deletes it. If a given key does not exist in this
   * tree, this function does nothing and returns kKeyNotExist as a return code.
   *
   * @param key a target key to be deleted.
   * @param key_len the length of a target key.
   * @retval kSuccess if deleted.
   * @retval kKeyNotExist otherwise.
   */
  auto
  Delete(  //
      const Key &key,
      const size_t key_len = sizeof(Key))  //
      -> ReturnCode
  {
    [[maybe_unused]] const auto &guard = gc_.CreateEpochGuard();

    while (true) {
      auto *node = SearchLeafNode(key);
      const auto rc = node->template Delete<Payload>(key, key_len);

      switch (rc) {
        case NodeRC::kSuccess:
          return ReturnCode::kSuccess;
        case NodeRC::kKeyNotExist:
          return ReturnCode::kKeyNotExist;
        case NodeRC::kNeedConsolidation:
          Consolidate(node, key);
        default:
          break;
      }
    }
  }

  /*####################################################################################
   * Public bulkload API
   *##################################################################################*/

  /**
   * @brief Bulkload specified kay/payload pairs.
   *
   * This function bulkloads given entries into this index. The entries are assumed to
   * be given as a vector of pairs of Key and Payload (or key/payload/key-length for
   * variable-length keys). Note that keys in records are assumed to be unique and
   * sorted.
   *
   * @param entries vector of entries to be bulkloaded.
   * @param thread_num the number of threads to perform bulkloading.
   * @return kSuccess.
   */
  template <class Entry>
  auto
  Bulkload(  //
      const std::vector<Entry> &entries,
      const size_t thread_num = 1)  //
      -> ReturnCode
  {
    if (entries.empty()) return ReturnCode::kSuccess;

    std::vector<NodeEntry> nodes{};
    auto &&iter = entries.cbegin();
    const auto rec_num = entries.size();
    if (thread_num <= 1 || rec_num < thread_num) {
      // bulkloading with a single thread
      nodes = BulkloadWithSingleThread<Entry>(iter, rec_num).second;
    } else {
      // bulkloading with multi-threads
      std::vector<BulkFuture> futures{};
      futures.reserve(thread_num);

      // a lambda function for bulkloading with multi-threads
      auto loader = [&](BulkPromise p, BulkIter<Entry> iter, size_t n) {
        p.set_value(BulkloadWithSingleThread<Entry>(iter, n));
      };

      // create threads to construct partial BzTrees
      for (size_t i = 0; i < thread_num; ++i) {
        // create a partial BzTree
        BulkPromise p{};
        futures.emplace_back(p.get_future());
        const size_t n = (rec_num + i) / thread_num;
        std::thread{loader, std::move(p), iter, n}.detach();

        // forward the iterator to the next begin position
        iter += n;
      }

      // wait for the worker threads to create partial trees
      std::vector<BulkResult> partial_trees{};
      partial_trees.reserve(thread_num);
      size_t height = 1;
      for (auto &&future : futures) {
        partial_trees.emplace_back(future.get());
        const auto partial_height = partial_trees.back().first;
        height = (partial_height > height) ? partial_height : height;
      }

      // align the height of partial trees
      nodes.reserve(kInnerNodeCap * thread_num);
      for (auto &&[p_height, p_nodes] : partial_trees) {
        while (p_height < height) {  // NOLINT
          p_nodes = ConstructSingleLayer<NodeEntry>(p_nodes.cbegin(), p_nodes.size());
          ++p_height;
        }
        nodes.insert(nodes.end(), p_nodes.begin(), p_nodes.end());
      }
    }

    // create upper layers until a root node is created
    while (nodes.size() > 1) {
      nodes = ConstructSingleLayer<NodeEntry>(nodes.cbegin(), nodes.size());
    }
    auto *new_root = std::get<1>(nodes.front());
    Node_t::RemoveLeftmostKeys(new_root);

    // set a new root
    auto *old_root = root_.exchange(new_root, std::memory_order_release);
    gc_.AddGarbage(old_root);

    return ReturnCode::kSuccess;
  }

 private:
  /*####################################################################################
   * Internal constants
   *##################################################################################*/

  /// Assumes that one word is represented by 8 bytes
  static constexpr size_t kWordSize = component::kWordSize;

  /// Header length in bytes.
  static constexpr size_t kHeaderLen = component::kHeaderLen;

  /// the maximum length of keys.
  static constexpr size_t kMaxKeyLen = (IsVarLenData<Key>()) ? kMaxVarDataSize : sizeof(Key);

  /// the length of record metadata.
  static constexpr size_t kMetaLen = sizeof(Metadata);

  /// the length of payloads.
  static constexpr size_t kPayLen = sizeof(Payload);

  /// the length of child pointers.
  static constexpr size_t kPtrLen = sizeof(Node_t *);

  /// the expected length of keys for bulkloading.
  static constexpr size_t kBulkKeyLen = (IsVarLenData<Key>()) ? kWordSize : sizeof(Key);

  /// the expected length of highest keys in leaf nodes for bulkloading.
  static constexpr size_t kMaxHKeyLen = component::Pad<Payload>(kMaxKeyLen);

  /// the expected length of records in leaf nodes for bulkloading.
  static constexpr size_t kLeafRecLen = component::Pad<Payload>(kBulkKeyLen + kPayLen) + kMetaLen;

  /// the expected capacity of leaf nodes for bulkloading.
  static constexpr size_t kLeafNodeCap =
      (kPageSize - kHeaderLen - kMaxHKeyLen - kMinFreeSpaceSize) / kLeafRecLen;

  /// the expected length of records in internal nodes for bulkloading.
  static constexpr size_t kInnerRecLen = component::Pad<Node_t *>(kBulkKeyLen + kPtrLen) + kMetaLen;

  /// the expected capacity of internal nodes for bulkloading.
  static constexpr size_t kInnerNodeCap = (kPageSize - kHeaderLen - kMaxHKeyLen) / kInnerRecLen;

  /*####################################################################################
   * Internal utility functions
   *##################################################################################*/

  /**
   * @brief Create a New Node accordint to a given template paramter.
   *
   * @tparam T a template paramter for indicating whether a new node is a leaf.
   * @retval an empty leaf node if Payload is given as a template.
   * @retval an empty internal node otherwise.
   */
  template <class T>
  [[nodiscard]] auto
  CreateNewNode()  //
      -> Node_t *
  {
    constexpr auto kIsInner = static_cast<uint64_t>(std::is_same_v<T, Node_t *>);

    auto *page = gc_.template GetPageIfPossible<Node_t>();
    return (page == nullptr) ? new Node_t{kIsInner, 0} : new (page) Node_t{kIsInner, 0};
  }

  /**
   * @return a current root node.
   */
  [[nodiscard]] auto
  GetRoot() const  //
      -> Node_t *
  {
    auto *root = MwCASDescriptor::Read<Node_t *>(&root_, std::memory_order_acquire);

    return root;
  }

  /**
   * @brief Search a leaf node with a specified key.
   *
   * @param key a target key.
   * @param range_is_closed a flag to indicate whether a key is included.
   * @return a leaf node that may contain a target key.
   */
  [[nodiscard]] auto
  SearchLeafNode(const Key &key) const  //
      -> Node_t *
  {
    auto *current_node = GetRoot();
    while (!current_node->IsLeaf()) {
      const auto pos = current_node->Search(key);
      current_node = current_node->GetChild(pos);
    }

    return current_node;
  }

  /**
   * @return a leaf node on the far left.
   */
  [[nodiscard]] auto
  SearchLeftEdgeLeaf() const  //
      -> Node_t *
  {
    auto *current_node = GetRoot();
    while (!current_node->IsLeaf()) {
      current_node = current_node->GetChild(0);
    }

    return current_node;
  }

  /**
   * @brief Trace a target node and extract intermidiate nodes.
   *
   * Note that traced nodes may not have a target node because concurrent SMOs may
   * remove it.
   *
   * @param key a target key.
   * @param target_node a target node.
   * @return a stack of nodes.
   */
  auto
  TraceTargetNode(  //
      const Key &key,
      const Node_t *target_node,
      const Node_t *existing_node) const  //
      -> NodeStack
  {
    // trace nodes to a target internal node
    NodeStack trace{};
    size_t index = 0;
    auto *current_node = GetRoot();

    /*while (current_node != target_node && !current_node->IsLeaf()) {
      trace.emplace_back(current_node, index);
      index = current_node->Search(key);
      current_node = current_node->GetChild(index);
    }
    trace.emplace_back(current_node, index);

    if (target_node != existing_node) trace.clear();*/

    while (true) {
      if (current_node == existing_node) {
        trace.emplace_back(current_node, index);
        break;
      } else if (current_node->IsLeaf()) {
        trace.clear();
        break;
      }

      trace.emplace_back(current_node, index);
      index = current_node->Search(key, true);
      current_node = current_node->GetChild(index);
    }

    return trace;
  }

  /**
   * @brief Delete child nodes recursively.
   *
   * Note that this function assumes that there are no other threads in operation.
   *
   * @param node a target node.
   */
  static void
  DeleteChildren(Node_t *node)
  {
    if (!node->IsLeaf()) {
      // delete children nodes recursively
      for (size_t i = 0; i < node->GetSortedCount(); ++i) {
        auto *child_node = node->GetChild(i);
        DeleteChildren(child_node);
      }
    }

    delete node;
  }

  /*####################################################################################
   * Internal structure modification functoins
   *##################################################################################*/

  /**
   * @brief Consolidate a target leaf node.
   *
   * Note that this function may call split/merge functions if needed.
   *
   * @param node a target leaf node.
   * @param key a target key.
   */
  void
  Consolidate(  //
      Node_t *node,
      const Key &key)
  {
    // freeze a target node and perform consolidation
    // if (node->Freeze() != NodeRC::kSuccess) return;
    node->Freeze();

    // create a consolidated node to calculate a correct node size
    auto *consol_node = CreateNewNode<Payload>();
    consol_node->template Consolidate<Payload>(node);
    gc_.AddGarbage(node);

    // check other SMOs are needed
    const auto stat = consol_node->GetStatusWord();
<<<<<<< HEAD
    if (stat.template NeedSplit<Key, Payload>()) {
      // node->Unfreeze();
      return Split<Payload>(consol_node, node, key);
    }
    if (stat.NeedMerge() && Merge<Payload>(consol_node, node, key)) {
      node->Unfreeze();
      return;
    }
=======
    if (stat.template NeedSplit<Key, Payload>()) return Split<Payload>(consol_node, key);
    if (stat.NeedMerge() && Merge<Payload>(consol_node, key, node)) return;
>>>>>>> 11836640

    // install the consolidated node
    auto &&trace = TraceTargetNode(key, node, node);
    if (trace.empty()) {
      node->Unfreeze();
      return;
    }
    const auto rc = InstallNewNode(trace, consol_node, key, node);
    if (rc == ReturnCode::kNodeNotExist) node->Unfreeze();
  }

  /**
   * @brief Split a target node.
   *
   * Note that this function may call a split function for internal nodes if needed.
   *
   * @param node a target node.
   * @param key a target key.
   */
  template <class T>
  void
  Split(  //
      Node_t *node,
      Node_t *existing_node,
      const Key &key)
  {
    /*----------------------------------------------------------------------------------
     * Phase 1: preparation
     *--------------------------------------------------------------------------------*/

    NodeStack trace{};
    Node_t *old_parent = nullptr;
    size_t target_pos{};
    bool root_split = false;
    while (true) {
      // trace and get the embedded index of a target node
      trace = TraceTargetNode(key, node, existing_node);
      if (trace.empty()) return;
      if (trace.size() <= 1) {
        root_split = true;
        break;
      }
      target_pos = trace.back().second;
      trace.pop_back();

      // pre-freezing of SMO targets
      old_parent = trace.back().first;
      if (old_parent->Freeze() == NodeRC::kSuccess) break;  // kSuccessの確認を無くすよう変更予定
    }

    /*----------------------------------------------------------------------------------
     * Phase 2: installation
     *--------------------------------------------------------------------------------*/

    // create split nodes and its parent node
    auto *l_node = CreateNewNode<T>();
    auto *r_node = CreateNewNode<T>();
    node->template Split<T>(l_node, r_node);

    // create a new root/parent node
    bool recurse_split = false;
    auto *new_parent = CreateNewNode<Node_t *>();
    if (root_split) {
      new_parent->InitAsRoot(l_node, r_node);
    } else {
      recurse_split = new_parent->InitAsSplitParent(old_parent, l_node, r_node, target_pos);
    }

    // install new nodes to the index and register garbages
    ReturnCode rc = InstallNewNode(trace, new_parent, key, old_parent);
    if (rc != ReturnCode::kSuccess) {
      old_parent->Unfreeze();
      existing_node->Unfreeze();
      return;  // MwCAS失敗，他スレッドに先に行われている可能性あり
    }
    gc_.AddGarbage(node);
    if (!root_split) {
      gc_.AddGarbage(old_parent);
    }

    // split the new parent node if needed
    if (recurse_split) {
      Split<Node_t *>(new_parent, new_parent, key);
    }
  }

  /**
   * @brief Perform left-merge for a target node.
   *
   * Note that this function may call itself recursively if needed.
   *
   * @param l_node a target node.
   * @param key a target key.
   * @retval true if merging succeeds
   * @retval false otherwise
   */
  template <class T>
  auto
  Merge(  //
<<<<<<< HEAD
      Node_t *right_node,
      Node_t *existing_node,
      const Key &key)  //
=======
      Node_t *l_node,
      const Key &key,      //
      Node_t *old_l_node)  //
>>>>>>> 11836640
      -> bool
  {
    const auto l_stat = l_node->GetStatusWord();

    /*----------------------------------------------------------------------------------
     * Phase 1: preparation
     *--------------------------------------------------------------------------------*/

    NodeStack trace{};
    Node_t *old_parent{};
    Node_t *r_node{};
    size_t target_pos{};
    while (true) {
      // trace and get the embedded index of a target node
<<<<<<< HEAD
      trace = TraceTargetNode(key, right_node, existing_node);
      if (trace.empty()) return true;
=======
      trace = TraceTargetNode(key, old_l_node);
>>>>>>> 11836640
      target_pos = trace.back().second;

      // check a parent node is live
      trace.pop_back();
      if (trace.empty()) return false;  // a root node cannot be merged
      old_parent = trace.back().first;
      if (target_pos == old_parent->GetSortedCount() - 1) return false;  // no mergeable node
      const auto p_stat = old_parent->GetStatusWord();
      if (p_stat.IsFrozen()) continue;

      // check a right sibling node is live and has sufficent capacity
      r_node = old_parent->GetChild(target_pos + 1);
      const auto r_stat = r_node->GetStatusWord();
      if (!r_stat.CanMergeWith(l_stat)) return false;  // there is no space for merging
      if (r_stat.IsFrozen()) continue;

      // pre-freezing of SMO targets
      MwCASDescriptor desc{};
      old_parent->SetStatusForMwCAS(desc, p_stat, p_stat.Freeze());
      r_node->SetStatusForMwCAS(desc, r_stat, r_stat.Freeze());
      if (desc.MwCAS()) break;
    }

    /*----------------------------------------------------------------------------------
     * Phase 2: installation
     *--------------------------------------------------------------------------------*/

    // create new nodes
    auto *merged_node = CreateNewNode<T>();
    merged_node->template Merge<T>(l_node, r_node);
    auto *new_parent = CreateNewNode<Node_t *>();
    auto recurse_merge = new_parent->InitAsMergeParent(old_parent, merged_node, target_pos);
    if (trace.size() <= 1 && new_parent->GetSortedCount() == 1) {
      // the new root node has only one child, use the merged child as a new root
      gc_.AddGarbage(new_parent);
      new_parent = merged_node;
    }

    // install new nodes to the index and register garbages
    ReturnCode rc = InstallNewNode(trace, new_parent, key, old_parent);
    if (rc != ReturnCode::kSuccess) return true;
    gc_.AddGarbage(old_parent);
    gc_.AddGarbage(l_node);
    gc_.AddGarbage(r_node);

    // merge the new parent node if needed
<<<<<<< HEAD
    if (recurse_merge && !Merge<Node_t *>(new_parent, new_parent, key)) {
=======
    if (recurse_merge && !Merge<Node_t *>(new_parent, key, new_parent)) {
>>>>>>> 11836640
      // if the parent node cannot be merged, unfreeze it
      new_parent->Unfreeze();
    }

    return true;
  }

  /**
   * @brief Install a new node by using MwCAS.
   *
   * Note that this function may do nothing if a target node has been already modified.
   *
   * @param trace the stack of nodes up to a target node.
   * @param new_node a new node to be installed.
   * @param key a target key.
   * @param target_node an old node to be swapped.
   */
  auto
  InstallNewNode(  //
      NodeStack &trace,
      Node_t *new_node,
      const Key &key,
      const Node_t *target_node)  //
      -> ReturnCode
  {
    if (trace.size() <= 1) {
      // root swapping
      root_.store(new_node, std::memory_order_release);
      return ReturnCode::kSuccess;
    }

    while (true) {
      // prepare installing nodes
      auto [old_node, target_pos] = trace.back();
      // if (old_node != target_node) return ReturnCode::kKeyNotExist;
      trace.pop_back();
      auto *parent = trace.back().first;

      // check wether related nodes are frozen
      const auto parent_status = parent->GetStatusWordProtected();
      if (!parent_status.IsFrozen()) {
        // install a new internal node by MwCAS
        MwCASDescriptor desc{};
        parent->SetStatusForMwCAS(desc, parent_status, parent_status);
        parent->SetChildForMwCAS(desc, target_pos, old_node, new_node);
        if (desc.MwCAS()) {
          return ReturnCode::kSuccess;
        }
      }

      // traverse again to get a modified parent
      trace = TraceTargetNode(key, target_node, target_node);
      if (trace.empty()) return ReturnCode::kNodeNotExist;
      // ココで解凍 or consolidateの最後に解凍
    }
  }

  /*####################################################################################
   * Internal bulkload utilities
   *##################################################################################*/

  /**
   * @brief Bulkload specified kay/payload pairs with a single thread.
   *
   * Note that this function does not create a root node. The main process must create a
   * root node by using the nodes constructed by this function.
   *
   * @param iter the begin position of target records.
   * @param n the number of entries to be bulkloaded.
   * @retval 1st: the height of a constructed tree.
   * @retval 2nd: constructed nodes in the top layer.
   */
  template <class Entry>
  auto
  BulkloadWithSingleThread(  //
      BulkIter<Entry> &iter,
      const size_t n)  //
      -> BulkResult
  {
    // construct a data layer (leaf nodes)
    auto &&nodes = ConstructSingleLayer<Entry>(iter, n);

    // construct index layers (inner nodes)
    size_t height = 1;
    for (auto n = nodes.size(); n > kInnerNodeCap; n = nodes.size(), ++height) {
      // continue until the number of inner nodes is sufficiently small
      nodes = ConstructSingleLayer<NodeEntry>(nodes.cbegin(), n);
    }

    return {height, std::move(nodes)};
  }

  /**
   * @brief Construct nodes based on given entries.
   *
   * @tparam Entry a pair/tuple class to be inserted.
   * @param iter the begin position of target records.
   * @param n the number of entries to be bulkloaded.
   * @return constructed nodes.
   */
  template <class Entry>
  auto
  ConstructSingleLayer(  //
      BulkIter<Entry> iter,
      const size_t n)  //
      -> std::vector<NodeEntry>
  {
    using T = std::tuple_element_t<1, Entry>;
    constexpr auto kIsInner = std::is_same_v<T, Node_t *>;

    // reserve space for nodes in the upper layer
    std::vector<NodeEntry> nodes{};
    nodes.reserve((n / (kIsInner ? kInnerNodeCap : kLeafNodeCap)) + 1);

    // construct nodes over the current level
    const auto &iter_end = iter + n;
    while (iter < iter_end) {
      auto *node = CreateNewNode<T>();
      node->template Bulkload<Entry>(iter, iter_end, nodes);
    }

    return nodes;
  }

  /*####################################################################################
   * Static assertions
   *##################################################################################*/

  /**
   * @retval true if a target key class is trivially copyable.
   * @retval false otherwise.
   */
  [[nodiscard]] static constexpr auto
  KeyIsTriviallyCopyable()  //
      -> bool
  {
    if constexpr (IsVarLenData<Key>()) {
      // check a base type is trivially copyable
      return std::is_trivially_copyable_v<std::remove_pointer_t<Key>>;
    } else {
      // check a given key type is trivially copyable
      return std::is_trivially_copyable_v<Key>;
    }
  }

  // target keys must be trivially copyable.
  static_assert(KeyIsTriviallyCopyable());

  // target payloads must be trivially copyable.
  static_assert(std::is_trivially_copyable_v<Payload>);

  // node pages have sufficient capacity for records.
  static_assert(kMaxKeyLen + kPayLen <= kPageSize / 4);

  // the bottom of a page must be aligned for in-place updating.
  static_assert(kPageSize % kWordSize == 0);

  // The member variables in Node class act as a node header.
  static_assert(sizeof(Node_t) == kHeaderLen);

  /*####################################################################################
   * Internal member variables
   *##################################################################################*/

  /// a root node of BzTree
  std::atomic<Node_t *> root_{nullptr};

  /// garbage collector
  NodeGC_t gc_{kDefaultGCTime, kDefaultGCThreadNum, true};
};

}  // namespace dbgroup::index::bztree

#endif  // BZTREE_BZTREE_HPP<|MERGE_RESOLUTION|>--- conflicted
+++ resolved
@@ -787,19 +787,16 @@
 
     // check other SMOs are needed
     const auto stat = consol_node->GetStatusWord();
-<<<<<<< HEAD
+
     if (stat.template NeedSplit<Key, Payload>()) {
       // node->Unfreeze();
       return Split<Payload>(consol_node, node, key);
     }
-    if (stat.NeedMerge() && Merge<Payload>(consol_node, node, key)) {
+    // if (stat.template NeedSplit<Key, Payload>()) return Split<Payload>(consol_node, key);
+    if (stat.NeedMerge() && Merge<Payload>(consol_node, key, node)) {
       node->Unfreeze();
       return;
     }
-=======
-    if (stat.template NeedSplit<Key, Payload>()) return Split<Payload>(consol_node, key);
-    if (stat.NeedMerge() && Merge<Payload>(consol_node, key, node)) return;
->>>>>>> 11836640
 
     // install the consolidated node
     auto &&trace = TraceTargetNode(key, node, node);
@@ -899,15 +896,12 @@
   template <class T>
   auto
   Merge(  //
-<<<<<<< HEAD
-      Node_t *right_node,
+      /*Node_t *right_node,
       Node_t *existing_node,
-      const Key &key)  //
-=======
+      const Key &key)  //head*/
       Node_t *l_node,
       const Key &key,      //
       Node_t *old_l_node)  //
->>>>>>> 11836640
       -> bool
   {
     const auto l_stat = l_node->GetStatusWord();
@@ -922,12 +916,9 @@
     size_t target_pos{};
     while (true) {
       // trace and get the embedded index of a target node
-<<<<<<< HEAD
-      trace = TraceTargetNode(key, right_node, existing_node);
+      trace = TraceTargetNode(key, l_node, old_l_node);
       if (trace.empty()) return true;
-=======
-      trace = TraceTargetNode(key, old_l_node);
->>>>>>> 11836640
+      // trace = TraceTargetNode(key, old_l_node); main!!!!!!
       target_pos = trace.back().second;
 
       // check a parent node is live
@@ -974,11 +965,7 @@
     gc_.AddGarbage(r_node);
 
     // merge the new parent node if needed
-<<<<<<< HEAD
-    if (recurse_merge && !Merge<Node_t *>(new_parent, new_parent, key)) {
-=======
     if (recurse_merge && !Merge<Node_t *>(new_parent, key, new_parent)) {
->>>>>>> 11836640
       // if the parent node cannot be merged, unfreeze it
       new_parent->Unfreeze();
     }
